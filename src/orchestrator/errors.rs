/*
 Copyright FMS Guardrails Orchestrator Authors

 Licensed under the Apache License, Version 2.0 (the "License");
 you may not use this file except in compliance with the License.
 You may obtain a copy of the License at

     http://www.apache.org/licenses/LICENSE-2.0

 Unless required by applicable law or agreed to in writing, software
 distributed under the License is distributed on an "AS IS" BASIS,
 WITHOUT WARRANTIES OR CONDITIONS OF ANY KIND, either express or implied.
 See the License for the specific language governing permissions and
 limitations under the License.

*/
use crate::{clients, models::ValidationError};

/// Orchestrator errors.
#[derive(Debug, Clone, PartialEq, thiserror::Error)]
pub enum Error {
    #[error(transparent)]
    Client(#[from] clients::Error),
    #[error("detector `{0}` not found")]
    DetectorNotFound(String),
    #[error("detector request failed for `{id}`: {error}")]
    DetectorRequestFailed { id: String, error: clients::Error },
    #[error("chunker request failed for `{id}`: {error}")]
    ChunkerRequestFailed { id: String, error: clients::Error },
    #[error("generate request failed for `{id}`: {error}")]
    GenerateRequestFailed { id: String, error: clients::Error },
    #[error("chat generation request failed for `{id}`: {error}")]
    ChatGenerateRequestFailed { id: String, error: clients::Error },
    #[error("tokenize request failed for `{id}`: {error}")]
    TokenizeRequestFailed { id: String, error: clients::Error },
<<<<<<< HEAD
    #[error("validation failed for `{id}`: {error}")]
    ValidationFailed { id: String, error: String },
=======
    #[error("validation error: {0}")]
    Validation(String),
>>>>>>> 700f90e1
    #[error("{0}")]
    Other(String),
    #[error("cancelled")]
    Cancelled,
    #[error("json deserialization error: {0}")]
    JsonError(String),
}

impl From<tokio::task::JoinError> for Error {
    fn from(error: tokio::task::JoinError) -> Self {
        if error.is_cancelled() {
            Self::Cancelled
        } else {
            Self::Other(format!("task panicked: {error}"))
        }
    }
}

impl From<serde_json::Error> for Error {
    fn from(value: serde_json::Error) -> Self {
        Self::JsonError(value.to_string())
    }
}

impl From<ValidationError> for Error {
    fn from(value: ValidationError) -> Self {
        Self::Validation(value.to_string())
    }
}<|MERGE_RESOLUTION|>--- conflicted
+++ resolved
@@ -33,13 +33,8 @@
     ChatGenerateRequestFailed { id: String, error: clients::Error },
     #[error("tokenize request failed for `{id}`: {error}")]
     TokenizeRequestFailed { id: String, error: clients::Error },
-<<<<<<< HEAD
-    #[error("validation failed for `{id}`: {error}")]
-    ValidationFailed { id: String, error: String },
-=======
     #[error("validation error: {0}")]
     Validation(String),
->>>>>>> 700f90e1
     #[error("{0}")]
     Other(String),
     #[error("cancelled")]
